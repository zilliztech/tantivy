mod serialize;
mod timer;
mod vint;
pub mod bitpacker;
<<<<<<< HEAD
mod counting_writer;
=======
>>>>>>> 44c684af

pub use self::serialize::BinarySerializable;
pub use self::timer::Timing;
pub use self::timer::TimerTree;
pub use self::timer::OpenTimer;
pub use self::vint::VInt;
<<<<<<< HEAD
pub use self::counting_writer::CountingWriter;
=======
>>>>>>> 44c684af

use std::io;

/// Create a default io error given a string.
pub fn make_io_err(msg: String) -> io::Error {
    io::Error::new(io::ErrorKind::Other, msg)
}


/// Has length trait
pub trait HasLen {
    /// Return length
    fn len(&self,) -> usize;
    
    /// Returns true iff empty.
    fn is_empty(&self,) -> bool {
        self.len() == 0
    }
}


/// Creates an uninitialized Vec of a given usize
///
/// `allocate_vec` does an unsafe call to `set_len`
/// as other solution are extremely slow in debug mode.
pub fn allocate_vec<T>(capacity: usize) -> Vec<T> {
    let mut v = Vec::with_capacity(capacity);
    unsafe {
        v.set_len(capacity);
    }
    v
}<|MERGE_RESOLUTION|>--- conflicted
+++ resolved
@@ -2,20 +2,15 @@
 mod timer;
 mod vint;
 pub mod bitpacker;
-<<<<<<< HEAD
 mod counting_writer;
-=======
->>>>>>> 44c684af
+
 
 pub use self::serialize::BinarySerializable;
 pub use self::timer::Timing;
 pub use self::timer::TimerTree;
 pub use self::timer::OpenTimer;
 pub use self::vint::VInt;
-<<<<<<< HEAD
 pub use self::counting_writer::CountingWriter;
-=======
->>>>>>> 44c684af
 
 use std::io;
 

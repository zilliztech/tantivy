use std::borrow::BorrowMut;
use std::collections::HashSet;
use std::io::Write;
use std::ops::Deref;
use std::path::PathBuf;
use std::sync::atomic::{AtomicBool, Ordering};
use std::sync::{Arc, RwLock};

use rayon::ThreadPool;
use tokio::sync::Semaphore;

use super::pool;
use super::segment_manager::SegmentManager;
use crate::core::META_FILEPATH;
use crate::directory::{Directory, DirectoryClone, GarbageCollectionResult};
use crate::fastfield::AliveBitSet;
use crate::index::{Index, IndexMeta, IndexSettings, Segment, SegmentId, SegmentMeta};
use crate::indexer::delete_queue::DeleteCursor;
use crate::indexer::index_writer::advance_deletes;
use crate::indexer::merge_operation::MergeOperationInventory;
use crate::indexer::merger::IndexMerger;
use crate::indexer::pool::get_tokio_merger_worker_pool;
use crate::indexer::segment_manager::SegmentsStatus;
use crate::indexer::stamper::Stamper;
use crate::indexer::{
    DefaultMergePolicy, MergeCandidate, MergeOperation, MergePolicy, SegmentEntry,
    SegmentSerializer,
};
use crate::{FutureResult, Opstamp};

/// Save the index meta file.
/// This operation is atomic:
/// Either
/// - it fails, in which case an error is returned, and the `meta.json` remains untouched,
/// - it success, and `meta.json` is written and flushed.
///
/// This method is not part of tantivy's public API
pub(crate) fn save_metas(metas: &IndexMeta, directory: &dyn Directory) -> crate::Result<()> {
    info!("save metas");
    let mut buffer = serde_json::to_vec_pretty(metas)?;
    // Just adding a new line at the end of the buffer.
    writeln!(&mut buffer)?;
    crate::fail_point!("save_metas", |msg| Err(crate::TantivyError::from(
        std::io::Error::new(
            std::io::ErrorKind::Other,
            msg.unwrap_or_else(|| "Undefined".to_string())
        )
    )));
    directory.sync_directory()?;
    directory.atomic_write(&META_FILEPATH, &buffer[..])?;
    debug!("Saved metas {:?}", serde_json::to_string_pretty(&metas));
    Ok(())
}

// The segment update runner is in charge of processing all
//  of the `SegmentUpdate`s.
//
// All this processing happens on a single thread
// consuming a common queue.
//
// We voluntarily pass a merge_operation ref to guarantee that
// the merge_operation is alive during the process
#[derive(Clone)]
pub(crate) struct SegmentUpdater(Arc<InnerSegmentUpdater>);

impl Deref for SegmentUpdater {
    type Target = InnerSegmentUpdater;

    #[inline]
    fn deref(&self) -> &Self::Target {
        &self.0
    }
}

fn garbage_collect_files(
    segment_updater: SegmentUpdater,
) -> crate::Result<GarbageCollectionResult> {
    info!("Running garbage collection");
    let mut index = segment_updater.index.clone();
    index
        .directory_mut()
        .garbage_collect(move || segment_updater.list_files())
}

/// Merges a list of segments the list of segment givens in the `segment_entries`.
/// This function happens in the calling thread and is computationally expensive.
async fn merge(
    index: &Index,
    mut segment_entries: Vec<SegmentEntry>,
    target_opstamp: Opstamp,
) -> crate::Result<Option<SegmentEntry>> {
    let num_docs = segment_entries
        .iter()
        .map(|segment| segment.meta().num_docs() as u64)
        .sum::<u64>();
    if num_docs == 0 {
        return Ok(None);
    }

    // first we need to apply deletes to our segment.
    let merged_segment = index.new_segment();

    // First we apply all of the delete to the merged segment, up to the target opstamp.
    for segment_entry in &mut segment_entries {
        let segment = index.segment(segment_entry.meta().clone());
        advance_deletes(segment, segment_entry, target_opstamp)?;
    }

    let delete_cursor = segment_entries[0].delete_cursor().clone();

    let segments: Vec<Segment> = segment_entries
        .iter()
        .map(|segment_entry| index.segment(segment_entry.meta().clone()))
        .collect();

    // An IndexMerger is like a "view" of our merged segments.
    let merger: IndexMerger = IndexMerger::open(index.schema(), &segments[..])?;

    // ... we just serialize this index merger in our new segment to merge the segments.
    let segment_serializer = SegmentSerializer::for_segment(merged_segment.clone())?;

    let num_docs = merger.write(segment_serializer).await?;

    let merged_segment_id = merged_segment.id();

    let segment_meta = index.new_segment_meta(merged_segment_id, num_docs);
    Ok(Some(SegmentEntry::new(segment_meta, delete_cursor, None)))
}

/// Advanced: Merges a list of segments from different indices in a new index.
///
/// Returns `TantivyError` if the indices list is empty or their
/// schemas don't match.
///
/// `output_directory`: is assumed to be empty.
///
/// # Warning
/// This function does NOT check or take the `IndexWriter` is running. It is not
/// meant to work if you have an `IndexWriter` running for the origin indices, or
/// the destination `Index`.
#[doc(hidden)]
pub async fn merge_indices<T: Into<Box<dyn Directory>>>(
    indices: &[Index],
    output_directory: T,
) -> crate::Result<Index> {
    if indices.is_empty() {
        // If there are no indices to merge, there is no need to do anything.
        return Err(crate::TantivyError::InvalidArgument(
            "No indices given to merge".to_string(),
        ));
    }

    let target_settings = indices[0].settings().clone();

    // let's check that all of the indices have the same index settings
    if indices
        .iter()
        .skip(1)
        .any(|index| index.settings() != &target_settings)
    {
        return Err(crate::TantivyError::InvalidArgument(
            "Attempt to merge indices with different index_settings".to_string(),
        ));
    }

    let mut segments: Vec<Segment> = Vec::new();
    for index in indices {
        segments.extend(index.searchable_segments()?);
    }

    let non_filter = segments.iter().map(|_| None).collect::<Vec<_>>();
    merge_filtered_segments(&segments, target_settings, non_filter, output_directory).await
}

/// Advanced: Merges a list of segments from different indices in a new index.
/// Additional you can provide a delete bitset for each segment to ignore doc_ids.
///
/// Returns `TantivyError` if the indices list is empty or their
/// schemas don't match.
///
/// `output_directory`: is assumed to be empty.
///
/// # Warning
/// This function does NOT check or take the `IndexWriter` is running. It is not
/// meant to work if you have an `IndexWriter` running for the origin indices, or
/// the destination `Index`.
#[doc(hidden)]
pub async fn merge_filtered_segments<T: Into<Box<dyn Directory>>>(
    segments: &[Segment],
    target_settings: IndexSettings,
    filter_doc_ids: Vec<Option<AliveBitSet>>,
    output_directory: T,
) -> crate::Result<Index> {
    if segments.is_empty() {
        // If there are no indices to merge, there is no need to do anything.
        return Err(crate::TantivyError::InvalidArgument(
            "No segments given to merge".to_string(),
        ));
    }

    let target_schema = segments[0].schema();

    // let's check that all of the indices have the same schema
    if segments
        .iter()
        .skip(1)
        .any(|index| index.schema() != target_schema)
    {
        return Err(crate::TantivyError::InvalidArgument(
            "Attempt to merge different schema indices".to_string(),
        ));
    }

    let mut merged_index = Index::create(
        output_directory,
        target_schema.clone(),
        target_settings.clone(),
    )?;
    let merged_segment = merged_index.new_segment();
    let merged_segment_id = merged_segment.id();
    let merger: IndexMerger =
        IndexMerger::open_with_custom_alive_set(merged_index.schema(), segments, filter_doc_ids)?;
    let segment_serializer = SegmentSerializer::for_segment(merged_segment)?;
    let num_docs = merger.write(segment_serializer).await?;

    let segment_meta = merged_index.new_segment_meta(merged_segment_id, num_docs);

    let stats = format!(
        "Segments Merge: [{}]",
        segments
            .iter()
            .fold(String::new(), |sum, current| format!(
                "{sum}{} ",
                current.meta().id().uuid_string()
            ))
            .trim_end()
    );

    let index_meta = IndexMeta {
        index_settings: target_settings, // index_settings of all segments should be the same
        segments: vec![segment_meta],
        schema: target_schema,
        opstamp: 0u64,
        payload: Some(stats),
    };

    // save the meta.json
    save_metas(&index_meta, merged_index.directory_mut())?;

    Ok(merged_index)
}

pub(crate) struct InnerSegmentUpdater {
    // we keep a copy of the current active IndexMeta to
    // avoid loading the file every time we need it in the
    // `SegmentUpdater`.
    //
    // This should be up to date as all update happen through
    // the unique active `SegmentUpdater`.
    active_index_meta: RwLock<Arc<IndexMeta>>,
    pool: &'static ThreadPool,

    index: Index,
    segment_manager: SegmentManager,
    merge_policy: RwLock<Arc<dyn MergePolicy>>,
    killed: AtomicBool,
    stamper: Stamper,
    merge_operations: MergeOperationInventory,

    semaphore: Arc<Semaphore>,
}

impl SegmentUpdater {
    pub fn create(
        index: Index,
        stamper: Stamper,
        delete_cursor: &DeleteCursor,
        running_merge_limit: usize,
    ) -> crate::Result<SegmentUpdater> {
        let segments = index.searchable_segment_metas()?;
        let segment_manager = SegmentManager::from_segments(segments, delete_cursor);
        let index_meta = index.load_metas()?;
        Ok(SegmentUpdater(Arc::new(InnerSegmentUpdater {
            active_index_meta: RwLock::new(Arc::new(index_meta)),
            pool: pool::get_segment_updater_pool(),
            index,
            segment_manager,
            merge_policy: RwLock::new(Arc::new(DefaultMergePolicy::default())),
            killed: AtomicBool::new(false),
            stamper,
            merge_operations: Default::default(),
            semaphore: Arc::new(Semaphore::new(running_merge_limit)),
        })))
    }

    pub fn get_merge_policy(&self) -> Arc<dyn MergePolicy> {
        self.merge_policy.read().unwrap().clone()
    }

    pub fn set_merge_policy(&self, merge_policy: Box<dyn MergePolicy>) {
        let arc_merge_policy = Arc::from(merge_policy);
        *self.merge_policy.write().unwrap() = arc_merge_policy;
    }

    fn schedule_task<T: 'static + Send, F: FnOnce() -> crate::Result<T> + 'static + Send>(
        &self,
        task: F,
    ) -> FutureResult<T> {
        if !self.is_alive() {
            return crate::TantivyError::SystemError("Segment updater killed".to_string()).into();
        }
        let (scheduled_result, sender) = FutureResult::create(
            "A segment_updater future did not succeed. This should never happen.",
        );
        self.pool.spawn(|| {
            let task_result = task();
            let _ = sender.send(task_result);
        });
        scheduled_result
    }

    pub fn schedule_add_segment(&self, segment_entry: SegmentEntry) -> FutureResult<()> {
        let segment_updater = self.clone();
        self.schedule_task(move || {
            segment_updater.segment_manager.add_segment(segment_entry);
            segment_updater.consider_merge_options();
            Ok(())
        })
    }

    /// Orders `SegmentManager` to remove all segments
    pub(crate) fn remove_all_segments(&self) {
        self.segment_manager.remove_all_segments();
    }

    pub fn kill(&mut self) {
        self.killed.store(true, Ordering::Release);
    }

    pub fn is_alive(&self) -> bool {
        !self.killed.load(Ordering::Acquire)
    }

    /// Apply deletes up to the target opstamp to all segments.
    ///
    /// The method returns copies of the segment entries,
    /// updated with the delete information.
    fn purge_deletes(&self, target_opstamp: Opstamp) -> crate::Result<Vec<SegmentEntry>> {
        let mut segment_entries = self.segment_manager.segment_entries();
        for segment_entry in &mut segment_entries {
            let segment = self.index.segment(segment_entry.meta().clone());
            advance_deletes(segment, segment_entry, target_opstamp)?;
        }
        Ok(segment_entries)
    }

    pub fn save_metas(
        &self,
        opstamp: Opstamp,
        commit_message: Option<String>,
    ) -> crate::Result<()> {
        if self.is_alive() {
            let index = &self.index;
            let directory = index.directory();
            let mut committed_segment_metas = self.segment_manager.committed_segment_metas();

            // We sort segment_readers by number of documents.
            // This is an heuristic to make multithreading more efficient.
            //
            // This is not done at the searcher level because I had a strange
            // use case in which I was dealing with a large static index,
            // dispatched over 5 SSD drives.
            //
            // A `UnionDirectory` makes it possible to read from these
            // 5 different drives and creates a meta.json on the fly.
            // In order to optimize the throughput, it creates a lasagna of segments
            // from the different drives.
            //
            // Segment 1 from disk 1, Segment 1 from disk 2, etc.
            committed_segment_metas.sort_by_key(|segment_meta| -(segment_meta.max_doc() as i32));
            let index_meta = IndexMeta {
                index_settings: index.settings().clone(),
                segments: committed_segment_metas,
                schema: index.schema(),
                opstamp,
                payload: commit_message,
            };
            // TODO add context to the error.
            save_metas(&index_meta, directory.box_clone().borrow_mut())?;
            self.store_meta(&index_meta);
        }
        Ok(())
    }

    pub fn schedule_garbage_collect(&self) -> FutureResult<GarbageCollectionResult> {
        let self_clone = self.clone();
        self.schedule_task(move || garbage_collect_files(self_clone))
    }

    /// List the files that are useful to the index.
    ///
    /// This does not include lock files, or files that are obsolete
    /// but have not yet been deleted by the garbage collector.
    fn list_files(&self) -> HashSet<PathBuf> {
        let mut files: HashSet<PathBuf> = self
            .index
            .list_all_segment_metas()
            .into_iter()
            .flat_map(|segment_meta| segment_meta.list_files())
            .collect();
        files.insert(META_FILEPATH.to_path_buf());
        files
    }

    pub(crate) fn schedule_commit(
        &self,
        opstamp: Opstamp,
        payload: Option<String>,
    ) -> FutureResult<Opstamp> {
        let segment_updater: SegmentUpdater = self.clone();
        self.schedule_task(move || {
            let segment_entries = segment_updater.purge_deletes(opstamp)?;
            segment_updater.segment_manager.commit(segment_entries);
            segment_updater.save_metas(opstamp, payload)?;
            let _ = garbage_collect_files(segment_updater.clone());
            segment_updater.consider_merge_options();
            Ok(opstamp)
        })
    }

    fn store_meta(&self, index_meta: &IndexMeta) {
        *self.active_index_meta.write().unwrap() = Arc::new(index_meta.clone());
    }

    fn load_meta(&self) -> Arc<IndexMeta> {
        self.active_index_meta.read().unwrap().clone()
    }

    pub(crate) fn make_merge_operation(&self, segment_ids: &[SegmentId]) -> MergeOperation {
        let commit_opstamp = self.load_meta().opstamp;
        MergeOperation::new(&self.merge_operations, commit_opstamp, segment_ids.to_vec())
    }

    // Starts a merge operation. This function will block until the merge operation is effectively
    // started. Note that it does not wait for the merge to terminate.
    // The calling thread should not be block for a long time, as this only involve waiting for the
    // `SegmentUpdater` queue which in turns only contains lightweight operations.
    //
    // The merge itself happens on a different thread.
    //
    // When successful, this function returns a `Future` for a `Result<SegmentMeta>` that represents
    // the actual outcome of the merge operation.
    //
    // It returns an error if for some reason the merge operation could not be started.
    //
    // At this point an error is not necessarily the sign of a malfunction.
    // (e.g. A rollback could have happened, between the instant when the merge operation was
    // suggested and the moment when it ended up being executed.)
    //
    // `segment_ids` is required to be non-empty.
    pub fn start_merge(
        &self,
        merge_operation: MergeOperation,
    ) -> FutureResult<Option<SegmentMeta>> {
        assert!(
            !merge_operation.segment_ids().is_empty(),
            "Segment_ids cannot be empty."
        );

        let segment_updater = self.clone();
        let segment_entries: Vec<SegmentEntry> = match self
            .segment_manager
            .start_merge(merge_operation.segment_ids())
        {
            Ok(segment_entries) => segment_entries,
            Err(err) => {
                warn!(
                    "Starting the merge failed for the following reason. This is not fatal. {}",
                    err
                );
                return err.into();
            }
        };

        let (scheduled_result, merging_future_send) =
            FutureResult::create("Merge operation failed.");
        let semaphore = self.semaphore.clone();

<<<<<<< HEAD
        TOKIO_MERGER_THREAD_POOL.spawn(async move {
            let _guard = semaphore.acquire().await.unwrap();

            info!("Starting merge  - {:?}", merge_operation.segment_ids());

=======
        get_tokio_merger_worker_pool().spawn(async move {
>>>>>>> abee7696
            // The fact that `merge_operation` is moved here is important.
            // Its lifetime is used to track how many merging thread are currently running,
            // as well as which segment is currently in merge and therefore should not be
            // candidate for another merge.
            match merge(
                &segment_updater.index,
                segment_entries,
                merge_operation.target_opstamp(),
            )
            .await
            {
                Ok(after_merge_segment_entry) => {
                    let res = segment_updater.end_merge(merge_operation, after_merge_segment_entry);
                    let _send_result = merging_future_send.send(res);
                }
                Err(merge_error) => {
                    warn!(
                        "Merge of {:?} was cancelled: {:?}",
                        merge_operation.segment_ids().to_vec(),
                        merge_error
                    );
                    if cfg!(test) {
                        panic!("{merge_error:?}");
                    }
                    let _send_result = merging_future_send.send(Err(merge_error));
                }
            }
        });

        scheduled_result
    }

    pub(crate) fn get_mergeable_segments(&self) -> (Vec<SegmentMeta>, Vec<SegmentMeta>) {
        let merge_segment_ids: HashSet<SegmentId> = self.merge_operations.segment_in_merge();
        self.segment_manager
            .get_mergeable_segments(&merge_segment_ids)
    }

    fn consider_merge_options(&self) {
        let (mut committed_segments, mut uncommitted_segments) = self.get_mergeable_segments();
        if committed_segments.len() == 1 && committed_segments[0].num_deleted_docs() == 0 {
            committed_segments.clear();
        }
        if uncommitted_segments.len() == 1 && uncommitted_segments[0].num_deleted_docs() == 0 {
            uncommitted_segments.clear();
        }

        // Committed segments cannot be merged with uncommitted_segments.
        // We therefore consider merges using these two sets of segments independently.
        let merge_policy = self.get_merge_policy();

        let current_opstamp = self.stamper.stamp();
        let mut merge_candidates: Vec<MergeOperation> = merge_policy
            .compute_merge_candidates(&uncommitted_segments)
            .into_iter()
            .map(|merge_candidate| {
                MergeOperation::new(&self.merge_operations, current_opstamp, merge_candidate.0)
            })
            .collect();

        let commit_opstamp = self.load_meta().opstamp;
        let committed_merge_candidates = merge_policy
            .compute_merge_candidates(&committed_segments)
            .into_iter()
            .map(|merge_candidate: MergeCandidate| {
                MergeOperation::new(&self.merge_operations, commit_opstamp, merge_candidate.0)
            });
        merge_candidates.extend(committed_merge_candidates);

        for merge_operation in merge_candidates {
            // If a merge cannot be started this is not a fatal error.
            // We do log a warning in `start_merge`.
            drop(self.start_merge(merge_operation));
        }
    }

    /// Queues a `end_merge` in the segment updater and blocks until it is successfully processed.
    fn end_merge(
        &self,
        merge_operation: MergeOperation,
        mut after_merge_segment_entry: Option<SegmentEntry>,
    ) -> crate::Result<Option<SegmentMeta>> {
        let segment_updater = self.clone();
        let after_merge_segment_meta = after_merge_segment_entry
            .as_ref()
            .map(|after_merge_segment_entry| after_merge_segment_entry.meta().clone());
        self.schedule_task(move || {
            info!(
                "End merge {:?}",
                after_merge_segment_entry.as_ref().map(|entry| entry.meta())
            );
            {
                if let Some(after_merge_segment_entry) = after_merge_segment_entry.as_mut() {
                    // Deletes and commits could have happened as we were merging.
                    // We need to make sure we are up to date with deletes before accepting the
                    // segment.
                    let mut delete_cursor = after_merge_segment_entry.delete_cursor().clone();
                    if let Some(delete_operation) = delete_cursor.get() {
                        let committed_opstamp = segment_updater.load_meta().opstamp;
                        if delete_operation.opstamp < committed_opstamp {
                            // We are not up to date! Let's create a new tombstone file for our
                            // freshly create split.
                            let index = &segment_updater.index;
                            let segment = index.segment(after_merge_segment_entry.meta().clone());
                            if let Err(advance_deletes_err) = advance_deletes(
                                segment,
                                after_merge_segment_entry,
                                committed_opstamp,
                            ) {
                                error!(
                                    "Merge of {:?} was cancelled (advancing deletes failed): {:?}",
                                    merge_operation.segment_ids(),
                                    advance_deletes_err
                                );
                                assert!(!cfg!(test), "Merge failed.");

                                // ... cancel merge
                                // `merge_operations` are tracked. As it is dropped, the
                                // the segment_ids will be available again for merge.
                                return Err(advance_deletes_err);
                            }
                        }
                    }
                }
                let previous_metas = segment_updater.load_meta();
                let segments_status = segment_updater
                    .segment_manager
                    .end_merge(merge_operation.segment_ids(), after_merge_segment_entry)?;

                if segments_status == SegmentsStatus::Committed {
                    segment_updater
                        .save_metas(previous_metas.opstamp, previous_metas.payload.clone())?;
                }

                segment_updater.consider_merge_options();
            } // we drop all possible handle to a now useless `SegmentMeta`.

            let _ = garbage_collect_files(segment_updater);
            Ok(())
        })
        .wait()?;
        Ok(after_merge_segment_meta)
    }

    /// Wait for current merging threads.
    ///
    /// Upon termination of the current merging threads,
    /// merge opportunity may appear.
    ///
    /// We keep waiting until the merge policy judges that
    /// no opportunity is available.
    ///
    /// Note that it is not required to call this
    /// method in your application.
    /// Terminating your application without letting
    /// merge terminate is perfectly safe.
    ///
    /// Obsolete files will eventually be cleaned up
    /// by the directory garbage collector.
    pub fn wait_merging_thread(&self) -> crate::Result<()> {
        self.merge_operations.wait_until_empty();
        Ok(())
    }
}

#[cfg(test)]
mod tests {
    use super::merge_indices;
    use crate::collector::TopDocs;
    use crate::directory::RamDirectory;
    use crate::fastfield::AliveBitSet;
    use crate::indexer::merge_policy::tests::MergeWheneverPossible;
    use crate::indexer::merger::IndexMerger;
    use crate::indexer::segment_updater::merge_filtered_segments;
    use crate::query::QueryParser;
    use crate::schema::*;
    use crate::{Directory, DocAddress, Index, Segment};

    #[test]
    fn test_delete_during_merge() -> crate::Result<()> {
        let mut schema_builder = Schema::builder();
        let text_field = schema_builder.add_text_field("text", TEXT);
        let index = Index::create_in_ram(schema_builder.build());

        // writing the segment
        let mut index_writer = index.writer_for_tests()?;
        index_writer.set_merge_policy(Box::new(MergeWheneverPossible));

        for _ in 0..100 {
            index_writer.add_document(doc!(text_field=>"a"))?;
            index_writer.add_document(doc!(text_field=>"b"))?;
        }
        index_writer.commit()?;

        for _ in 0..100 {
            index_writer.add_document(doc!(text_field=>"c"))?;
            index_writer.add_document(doc!(text_field=>"d"))?;
        }
        index_writer.commit()?;

        index_writer.add_document(doc!(text_field=>"e"))?;
        index_writer.add_document(doc!(text_field=>"f"))?;
        index_writer.commit()?;

        let term = Term::from_field_text(text_field, "a");
        index_writer.delete_term(term);
        index_writer.commit()?;

        let reader = index.reader()?;
        assert_eq!(reader.searcher().num_docs(), 302);

        index_writer.wait_merging_threads()?;

        reader.reload()?;
        assert_eq!(reader.searcher().segment_readers().len(), 1);
        assert_eq!(reader.searcher().num_docs(), 302);
        Ok(())
    }

    #[test]
    fn delete_all_docs_min() -> crate::Result<()> {
        let mut schema_builder = Schema::builder();
        let text_field = schema_builder.add_text_field("text", TEXT);
        let index = Index::create_in_ram(schema_builder.build());

        // writing the segment
        let mut index_writer = index.writer_for_tests()?;

        for _ in 0..10 {
            index_writer.add_document(doc!(text_field=>"a"))?;
            index_writer.add_document(doc!(text_field=>"b"))?;
        }
        index_writer.commit()?;

        let seg_ids = index.searchable_segment_ids()?;
        // docs exist, should have at least 1 segment
        assert!(!seg_ids.is_empty());

        let term = Term::from_field_text(text_field, "a");
        index_writer.delete_term(term);
        index_writer.commit()?;

        let term = Term::from_field_text(text_field, "b");
        index_writer.delete_term(term);
        index_writer.commit()?;

        index_writer.wait_merging_threads()?;

        let reader = index.reader()?;
        assert_eq!(reader.searcher().num_docs(), 0);

        let seg_ids = index.searchable_segment_ids()?;
        assert!(seg_ids.is_empty());

        reader.reload()?;
        assert_eq!(reader.searcher().num_docs(), 0);
        // empty segments should be erased
        assert!(index.searchable_segment_metas()?.is_empty());
        assert!(reader.searcher().segment_readers().is_empty());

        Ok(())
    }

    #[test]
    fn delete_all_docs() -> crate::Result<()> {
        let mut schema_builder = Schema::builder();
        let text_field = schema_builder.add_text_field("text", TEXT);
        let index = Index::create_in_ram(schema_builder.build());

        // writing the segment
        let mut index_writer = index.writer_for_tests()?;

        for _ in 0..100 {
            index_writer.add_document(doc!(text_field=>"a"))?;
            index_writer.add_document(doc!(text_field=>"b"))?;
        }
        index_writer.commit()?;

        for _ in 0..100 {
            index_writer.add_document(doc!(text_field=>"c"))?;
            index_writer.add_document(doc!(text_field=>"d"))?;
        }
        index_writer.commit()?;

        index_writer.add_document(doc!(text_field=>"e"))?;
        index_writer.add_document(doc!(text_field=>"f"))?;
        index_writer.commit()?;

        let seg_ids = index.searchable_segment_ids()?;
        // docs exist, should have at least 1 segment
        assert!(!seg_ids.is_empty());

        let term_vals = vec!["a", "b", "c", "d", "e", "f"];
        for term_val in term_vals {
            let term = Term::from_field_text(text_field, term_val);
            index_writer.delete_term(term);
            index_writer.commit()?;
        }

        index_writer.wait_merging_threads()?;

        let reader = index.reader()?;
        assert_eq!(reader.searcher().num_docs(), 0);

        let seg_ids = index.searchable_segment_ids()?;
        assert!(seg_ids.is_empty());

        reader.reload()?;
        assert_eq!(reader.searcher().num_docs(), 0);
        // empty segments should be erased
        assert!(index.searchable_segment_metas()?.is_empty());
        assert!(reader.searcher().segment_readers().is_empty());

        Ok(())
    }

    #[test]
    fn test_remove_all_segments() -> crate::Result<()> {
        let mut schema_builder = Schema::builder();
        let text_field = schema_builder.add_text_field("text", TEXT);
        let index = Index::create_in_ram(schema_builder.build());

        // writing the segment
        let mut index_writer = index.writer_for_tests()?;
        for _ in 0..100 {
            index_writer.add_document(doc!(text_field=>"a"))?;
            index_writer.add_document(doc!(text_field=>"b"))?;
        }
        index_writer.commit()?;

        index_writer.segment_updater().remove_all_segments();
        let seg_vec = index_writer
            .segment_updater()
            .segment_manager
            .segment_entries();
        assert!(seg_vec.is_empty());
        Ok(())
    }

    #[test]
    fn test_merge_segments() -> crate::Result<()> {
        let runtime = tokio::runtime::Runtime::new().unwrap();
        let mut indices = vec![];
        let mut schema_builder = Schema::builder();
        let text_field = schema_builder.add_text_field("text", TEXT);
        let schema = schema_builder.build();

        for _ in 0..3 {
            let index = Index::create_in_ram(schema.clone());

            // writing two segments
            let mut index_writer = index.writer_for_tests()?;
            for _ in 0..100 {
                index_writer.add_document(doc!(text_field=>"fizz"))?;
                index_writer.add_document(doc!(text_field=>"buzz"))?;
            }
            index_writer.commit()?;

            for _ in 0..1000 {
                index_writer.add_document(doc!(text_field=>"foo"))?;
                index_writer.add_document(doc!(text_field=>"bar"))?;
            }
            index_writer.commit()?;
            indices.push(index);
        }

        assert_eq!(indices.len(), 3);
        let output_directory: Box<dyn Directory> = Box::<RamDirectory>::default();
        let index =
            runtime.block_on(async move { merge_indices(&indices, output_directory).await })?;
        assert_eq!(index.schema(), schema);

        let segments = index.searchable_segments()?;
        assert_eq!(segments.len(), 1);

        let segment_metas = segments[0].meta();
        assert_eq!(segment_metas.num_deleted_docs(), 0);
        assert_eq!(segment_metas.num_docs(), 6600);
        Ok(())
    }

    #[test]
    fn test_merge_empty_indices_array() {
        let runtime = tokio::runtime::Runtime::new().unwrap();
        let merge_result =
            runtime.block_on(async move { merge_indices(&[], RamDirectory::default()).await });
        assert!(merge_result.is_err());
    }

    #[test]
    fn test_merge_mismatched_schema() -> crate::Result<()> {
        let first_index = {
            let mut schema_builder = Schema::builder();
            let text_field = schema_builder.add_text_field("text", TEXT);
            let index = Index::create_in_ram(schema_builder.build());
            let mut index_writer = index.writer_for_tests()?;
            index_writer.add_document(doc!(text_field=>"some text"))?;
            index_writer.commit()?;
            index
        };

        let second_index = {
            let mut schema_builder = Schema::builder();
            let body_field = schema_builder.add_text_field("body", TEXT);
            let index = Index::create_in_ram(schema_builder.build());
            let mut index_writer = index.writer_for_tests()?;
            index_writer.add_document(doc!(body_field=>"some body"))?;
            index_writer.commit()?;
            index
        };

        let runtime = tokio::runtime::Runtime::new().unwrap();
        // mismatched schema index list
        let result = runtime.block_on(async move {
            merge_indices(&[first_index, second_index], RamDirectory::default()).await
        });
        assert!(result.is_err());

        Ok(())
    }

    #[test]
    fn test_merge_filtered_segments() -> crate::Result<()> {
        let first_index = {
            let mut schema_builder = Schema::builder();
            let text_field = schema_builder.add_text_field("text", TEXT);
            let index = Index::create_in_ram(schema_builder.build());
            let mut index_writer = index.writer_for_tests()?;
            index_writer.add_document(doc!(text_field=>"some text 1"))?;
            index_writer.add_document(doc!(text_field=>"some text 2"))?;
            index_writer.commit()?;
            index
        };

        let second_index = {
            let mut schema_builder = Schema::builder();
            let text_field = schema_builder.add_text_field("text", TEXT);
            let index = Index::create_in_ram(schema_builder.build());
            let mut index_writer = index.writer_for_tests()?;
            index_writer.add_document(doc!(text_field=>"some text 3"))?;
            index_writer.add_document(doc!(text_field=>"some text 4"))?;
            index_writer.delete_term(Term::from_field_text(text_field, "4"));

            index_writer.commit()?;
            index
        };

        let mut segments: Vec<Segment> = Vec::new();
        segments.extend(first_index.searchable_segments()?);
        segments.extend(second_index.searchable_segments()?);

        let target_settings = first_index.settings().clone();

        let filter_segment_1 = AliveBitSet::for_test_from_deleted_docs(&[1], 2);
        let filter_segment_2 = AliveBitSet::for_test_from_deleted_docs(&[0], 2);

        let filter_segments = vec![Some(filter_segment_1), Some(filter_segment_2)];

        let runtime = tokio::runtime::Runtime::new().unwrap();
        let merged_index = runtime.block_on(async move {
            merge_filtered_segments(
                &segments,
                target_settings,
                filter_segments,
                RamDirectory::default(),
            )
            .await
        })?;

        let segments = merged_index.searchable_segments()?;
        assert_eq!(segments.len(), 1);

        let segment_metas = segments[0].meta();
        assert_eq!(segment_metas.num_deleted_docs(), 0);
        assert_eq!(segment_metas.num_docs(), 1);

        Ok(())
    }

    #[test]
    fn test_merge_single_filtered_segments() -> crate::Result<()> {
        let first_index = {
            let mut schema_builder = Schema::builder();
            let text_field = schema_builder.add_text_field("text", TEXT);
            let index = Index::create_in_ram(schema_builder.build());
            let mut index_writer = index.writer_for_tests()?;
            index_writer.add_document(doc!(text_field=>"test text"))?;
            index_writer.add_document(doc!(text_field=>"some text 2"))?;

            index_writer.add_document(doc!(text_field=>"some text 3"))?;
            index_writer.add_document(doc!(text_field=>"some text 4"))?;

            index_writer.delete_term(Term::from_field_text(text_field, "4"));

            index_writer.commit()?;
            index
        };

        let mut segments: Vec<Segment> = Vec::new();
        segments.extend(first_index.searchable_segments()?);

        let target_settings = first_index.settings().clone();

        let filter_segment = AliveBitSet::for_test_from_deleted_docs(&[0], 4);

        let filter_segments = vec![Some(filter_segment)];

        let runtime = tokio::runtime::Runtime::new().unwrap();
        let index = runtime.block_on(async move {
            merge_filtered_segments(
                &segments,
                target_settings,
                filter_segments,
                RamDirectory::default(),
            )
            .await
        })?;

        let segments = index.searchable_segments()?;
        assert_eq!(segments.len(), 1);

        let segment_metas = segments[0].meta();
        assert_eq!(segment_metas.num_deleted_docs(), 0);
        assert_eq!(segment_metas.num_docs(), 2);

        let searcher = index.reader()?.searcher();
        {
            let text_field = index.schema().get_field("text").unwrap();

            let do_search = |term: &str| {
                let query = QueryParser::for_index(&index, vec![text_field])
                    .parse_query(term)
                    .unwrap();
                let top_docs: Vec<(f32, DocAddress)> =
                    searcher.search(&query, &TopDocs::with_limit(3)).unwrap();

                top_docs.iter().map(|el| el.1.doc_id).collect::<Vec<_>>()
            };

            assert_eq!(do_search("test"), vec![] as Vec<u32>);
            assert_eq!(do_search("text"), vec![0, 1]);
        }

        Ok(())
    }

    #[test]
    fn test_apply_doc_id_filter_in_merger() -> crate::Result<()> {
        let first_index = {
            let mut schema_builder = Schema::builder();
            let text_field = schema_builder.add_text_field("text", TEXT);
            let index = Index::create_in_ram(schema_builder.build());
            let mut index_writer = index.writer_for_tests()?;
            index_writer.add_document(doc!(text_field=>"some text 1"))?;
            index_writer.add_document(doc!(text_field=>"some text 2"))?;

            index_writer.add_document(doc!(text_field=>"some text 3"))?;
            index_writer.add_document(doc!(text_field=>"some text 4"))?;

            index_writer.delete_term(Term::from_field_text(text_field, "4"));

            index_writer.commit()?;
            index
        };

        let mut segments: Vec<Segment> = Vec::new();
        segments.extend(first_index.searchable_segments()?);

        let target_settings = first_index.settings().clone();
        {
            let filter_segment = AliveBitSet::for_test_from_deleted_docs(&[1], 4);
            let filter_segments = vec![Some(filter_segment)];
            let target_schema = segments[0].schema();
            let merged_index = Index::create(
                RamDirectory::default(),
                target_schema,
                target_settings.clone(),
            )?;
            let merger: IndexMerger = IndexMerger::open_with_custom_alive_set(
                merged_index.schema(),
                &segments[..],
                filter_segments,
            )?;

            let doc_ids_alive: Vec<_> = merger.readers[0].doc_ids_alive().collect();
            assert_eq!(doc_ids_alive, vec![0, 2]);
        }

        {
            let filter_segments = vec![None];
            let target_schema = segments[0].schema();
            let merged_index =
                Index::create(RamDirectory::default(), target_schema, target_settings)?;
            let merger: IndexMerger = IndexMerger::open_with_custom_alive_set(
                merged_index.schema(),
                &segments[..],
                filter_segments,
            )?;

            let doc_ids_alive: Vec<_> = merger.readers[0].doc_ids_alive().collect();
            assert_eq!(doc_ids_alive, vec![0, 1, 2]);
        }

        Ok(())
    }
}<|MERGE_RESOLUTION|>--- conflicted
+++ resolved
@@ -486,15 +486,11 @@
             FutureResult::create("Merge operation failed.");
         let semaphore = self.semaphore.clone();
 
-<<<<<<< HEAD
-        TOKIO_MERGER_THREAD_POOL.spawn(async move {
+        get_tokio_merger_worker_pool().spawn(async move {
             let _guard = semaphore.acquire().await.unwrap();
 
             info!("Starting merge  - {:?}", merge_operation.segment_ids());
 
-=======
-        get_tokio_merger_worker_pool().spawn(async move {
->>>>>>> abee7696
             // The fact that `merge_operation` is moved here is important.
             // Its lifetime is used to track how many merging thread are currently running,
             // as well as which segment is currently in merge and therefore should not be
